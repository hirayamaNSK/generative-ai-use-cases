import React from 'react';
import ReactDOM from 'react-dom/client';
import App from './App.tsx';
import './index.css';
import {
  RouterProvider,
  createBrowserRouter,
  RouteObject,
} from 'react-router-dom';
import LandingPage from './pages/LandingPage.tsx';
import ChatPage from './pages/ChatPage.tsx';
import SummarizePage from './pages/SummarizePage.tsx';
import GenerateTextPage from './pages/GenerateTextPage.tsx';
import EditorialPage from './pages/EditorialPage.tsx';
import TranslatePage from './pages/TranslatePage.tsx';
import NotFound from './pages/NotFound.tsx';
import KendraSearchPage from './pages/KendraSearchPage.tsx';
import RagPage from './pages/RagPage.tsx';
import GenerateImagePage from './pages/GenerateImagePage.tsx';

const ragEnabled: boolean = import.meta.env.VITE_APP_RAG_ENABLED === 'true';

const routes: RouteObject[] = [
  {
    path: '/',
    element: <LandingPage />,
  },
  {
    path: '/chat',
    element: <ChatPage />,
  },
  {
    path: '/chat/:chatId',
    element: <ChatPage />,
  },
  {
    path: '/generate',
    element: <GenerateTextPage />,
  },
  {
    path: '/summarize',
    element: <SummarizePage />,
  },
  {
    path: '/editorial',
    element: <EditorialPage />,
  },
  {
    path: '/translate',
    element: <TranslatePage />,
  },
<<<<<<< HEAD
  {
    path: '/image',
    element: <GenerateImagePage />,
  },
  {
    path: '/mail',
    element: <GenerateMail />,
  },
  {
    path: '/cs',
    element: <GenerateMessage />,
  },
=======
>>>>>>> 5626a78a
  ragEnabled
    ? {
        path: '/rag',
        element: <RagPage />,
      }
    : null,
  ragEnabled
    ? {
        path: '/kendra',
        element: <KendraSearchPage />,
      }
    : null,
  {
    path: '*',
    element: <NotFound />,
  },
].flatMap((r) => (r !== null ? [r] : []));

const router = createBrowserRouter([
  {
    path: '/',
    element: <App />,
    children: routes,
  },
]);

ReactDOM.createRoot(document.getElementById('root')!).render(
  <React.StrictMode>
    <RouterProvider router={router} />
  </React.StrictMode>
);<|MERGE_RESOLUTION|>--- conflicted
+++ resolved
@@ -49,21 +49,10 @@
     path: '/translate',
     element: <TranslatePage />,
   },
-<<<<<<< HEAD
   {
     path: '/image',
     element: <GenerateImagePage />,
   },
-  {
-    path: '/mail',
-    element: <GenerateMail />,
-  },
-  {
-    path: '/cs',
-    element: <GenerateMessage />,
-  },
-=======
->>>>>>> 5626a78a
   ragEnabled
     ? {
         path: '/rag',
