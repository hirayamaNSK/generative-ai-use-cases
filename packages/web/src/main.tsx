--- conflicted
+++ resolved
@@ -22,39 +22,6 @@
 const routes: RouteObject[] = [
   {
     path: '/',
-<<<<<<< HEAD
-    element: <App />,
-    children: [
-      {
-        path: '/',
-        element: <LandingPage />,
-      },
-      {
-        path: '/chat',
-        element: <ChatPage />,
-      },
-      {
-        path: '/chat/:chatId',
-        element: <ChatPage />,
-      },
-      {
-        path: '/summarize',
-        element: <SummarizePage />,
-      },
-      {
-        path: '/editorial',
-        element: <EditorialPage />,
-      },
-      {
-        path: '/mail',
-        element: <GenerateMail />,
-      },
-      {
-        path: '/cs',
-        element: <GenerateMessage />,
-      },
-      {
-=======
     element: <LandingPage />,
   },
   {
@@ -70,6 +37,10 @@
     element: <SummarizePage />,
   },
   {
+    path: '/editorial',
+    element: <EditorialPage />,
+  },
+  {
     path: '/mail',
     element: <GenerateMail />,
   },
@@ -79,7 +50,6 @@
   },
   ragEnabled
     ? {
->>>>>>> a75e975c
         path: '/rag',
         element: <RagPage />,
       }
