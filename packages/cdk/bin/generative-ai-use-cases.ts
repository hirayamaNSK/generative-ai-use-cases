#!/usr/bin/env node
import 'source-map-support/register';
import * as cdk from 'aws-cdk-lib';
import { IConstruct } from 'constructs';
import { GenerativeAiUseCasesStack } from '../lib/generative-ai-use-cases-stack';
import { CloudFrontWafStack } from '../lib/cloud-front-waf-stack';
import { DashboardStack } from '../lib/dashboard-stack';
import { SearchAgentStack } from '../lib/search-agent-stack';
import { RagKnowledgeBaseStack } from '../lib/rag-knowledge-base-stack';

class DeletionPolicySetter implements cdk.IAspect {
  constructor(private readonly policy: cdk.RemovalPolicy) {}

  visit(node: IConstruct): void {
    if (node instanceof cdk.CfnResource) {
      node.applyRemovalPolicy(this.policy);
    }
  }
}

const app = new cdk.App();

const allowedIpV4AddressRanges: string[] | null = app.node.tryGetContext(
  'allowedIpV4AddressRanges'
)!;
const allowedIpV6AddressRanges: string[] | null = app.node.tryGetContext(
  'allowedIpV6AddressRanges'
)!;
const allowedCountryCodes: string[] | null = app.node.tryGetContext(
  'allowedCountryCodes'
)!;

// Props for custom domain name
const hostName = app.node.tryGetContext('hostName');
if (
  typeof hostName != 'undefined' &&
  typeof hostName != 'string' &&
  hostName != null
) {
  throw new Error('hostName must be a string');
}
const domainName = app.node.tryGetContext('domainName');
if (
  typeof domainName != 'undefined' &&
  typeof domainName != 'string' &&
  domainName != null
) {
  throw new Error('domainName must be a string');
}
const hostedZoneId = app.node.tryGetContext('hostedZoneId');
if (
  typeof hostedZoneId != 'undefined' &&
  typeof hostedZoneId != 'string' &&
  hostedZoneId != null
) {
  throw new Error('hostedZoneId must be a string');
}

// check hostName, domainName hostedZoneId are all set or none of them
if (
  !(
    (hostName && domainName && hostedZoneId) ||
    (!hostName && !domainName && !hostedZoneId)
  )
) {
  throw new Error(
    'hostName, domainName and hostedZoneId must be set or none of them'
  );
}

let cloudFrontWafStack: CloudFrontWafStack | undefined;

// IP アドレス範囲(v4もしくはv6のいずれか)か地理的制限が定義されている場合のみ、CloudFrontWafStack をデプロイする
if (
  allowedIpV4AddressRanges ||
  allowedIpV6AddressRanges ||
  allowedCountryCodes ||
  hostName
) {
  // WAF v2 は us-east-1 でのみデプロイ可能なため、Stack を分けている
  cloudFrontWafStack = new CloudFrontWafStack(app, 'CloudFrontWafStack', {
    env: {
      account: process.env.CDK_DEFAULT_ACCOUNT,
      region: 'us-east-1',
    },
    allowedIpV4AddressRanges,
    allowedIpV6AddressRanges,
    allowedCountryCodes,
    hostName,
    domainName,
    hostedZoneId,
    crossRegionReferences: true,
  });
}

const anonymousUsageTracking: boolean = !!app.node.tryGetContext(
  'anonymousUsageTracking'
);

const vpcId = app.node.tryGetContext('vpcId');
if (typeof vpcId != 'undefined' && vpcId != null && typeof vpcId != 'string') {
  throw new Error('vpcId must be string or undefined');
}
if (typeof vpcId == 'string' && !vpcId.match(/^vpc-/)) {
  throw new Error('vpcId must start with "vpc-"');
}

<<<<<<< HEAD
const modelRegion: string = app.node.tryGetContext('modelRegion')!;

new RagKnowledgeBaseStack(app, 'RagKnowledgeBaseStack', {
  env: {
    account: process.env.CDK_DEFAULT_ACCOUNT,
    region: modelRegion,
  },
});
=======
// Agent

const searchAgentEnabled =
  app.node.tryGetContext('searchAgentEnabled') || false;
const agentRegion = app.node.tryGetContext('agentRegion') || 'us-east-1';
const searchAgentStack = searchAgentEnabled
  ? new SearchAgentStack(app, 'WebSearchAgentStack', {
      env: {
        account: process.env.CDK_DEFAULT_ACCOUNT,
        region: agentRegion,
      },
      crossRegionReferences: true,
    })
  : null;

// GenU Stack
>>>>>>> 2fa2a09e

const generativeAiUseCasesStack = new GenerativeAiUseCasesStack(
  app,
  'GenerativeAiUseCasesStack',
  {
    env: {
      account: process.env.CDK_DEFAULT_ACCOUNT,
      region: process.env.CDK_DEFAULT_REGION,
    },
    webAclId: cloudFrontWafStack?.webAclArn,
    crossRegionReferences: true,
    allowedIpV4AddressRanges,
    allowedIpV6AddressRanges,
    allowedCountryCodes,
    vpcId,
    description: anonymousUsageTracking
      ? 'Generative AI Use Cases JP (uksb-1tupboc48)'
      : undefined,
    cert: cloudFrontWafStack?.cert,
    hostName,
    domainName,
    hostedZoneId,
    agents: searchAgentStack?.agents,
  }
);

cdk.Aspects.of(generativeAiUseCasesStack).add(
  new DeletionPolicySetter(cdk.RemovalPolicy.DESTROY)
);

<<<<<<< HEAD
// Agent

const searchAgentEnabled =
  app.node.tryGetContext('searchAgentEnabled') || false;
const agentRegion = app.node.tryGetContext('agentRegion') || 'us-east-1';

if (searchAgentEnabled) {
  new SearchAgentStack(app, 'WebSearchAgentStack', {
    env: {
      account: process.env.CDK_DEFAULT_ACCOUNT,
      region: agentRegion,
    },
  });
}

=======
const modelRegion: string = app.node.tryGetContext('modelRegion')!;
>>>>>>> 2fa2a09e
const dashboard: boolean = app.node.tryGetContext('dashboard')!;

if (dashboard) {
  new DashboardStack(app, 'GenerativeAiUseCasesDashboardStack', {
    env: {
      account: process.env.CDK_DEFAULT_ACCOUNT,
      region: modelRegion,
    },
    userPool: generativeAiUseCasesStack.userPool,
    userPoolClient: generativeAiUseCasesStack.userPoolClient,
    appRegion: process.env.CDK_DEFAULT_REGION!,
    crossRegionReferences: true,
  });
}<|MERGE_RESOLUTION|>--- conflicted
+++ resolved
@@ -6,7 +6,6 @@
 import { CloudFrontWafStack } from '../lib/cloud-front-waf-stack';
 import { DashboardStack } from '../lib/dashboard-stack';
 import { SearchAgentStack } from '../lib/search-agent-stack';
-import { RagKnowledgeBaseStack } from '../lib/rag-knowledge-base-stack';
 
 class DeletionPolicySetter implements cdk.IAspect {
   constructor(private readonly policy: cdk.RemovalPolicy) {}
@@ -105,16 +104,6 @@
   throw new Error('vpcId must start with "vpc-"');
 }
 
-<<<<<<< HEAD
-const modelRegion: string = app.node.tryGetContext('modelRegion')!;
-
-new RagKnowledgeBaseStack(app, 'RagKnowledgeBaseStack', {
-  env: {
-    account: process.env.CDK_DEFAULT_ACCOUNT,
-    region: modelRegion,
-  },
-});
-=======
 // Agent
 
 const searchAgentEnabled =
@@ -131,7 +120,6 @@
   : null;
 
 // GenU Stack
->>>>>>> 2fa2a09e
 
 const generativeAiUseCasesStack = new GenerativeAiUseCasesStack(
   app,
@@ -162,25 +150,7 @@
   new DeletionPolicySetter(cdk.RemovalPolicy.DESTROY)
 );
 
-<<<<<<< HEAD
-// Agent
-
-const searchAgentEnabled =
-  app.node.tryGetContext('searchAgentEnabled') || false;
-const agentRegion = app.node.tryGetContext('agentRegion') || 'us-east-1';
-
-if (searchAgentEnabled) {
-  new SearchAgentStack(app, 'WebSearchAgentStack', {
-    env: {
-      account: process.env.CDK_DEFAULT_ACCOUNT,
-      region: agentRegion,
-    },
-  });
-}
-
-=======
 const modelRegion: string = app.node.tryGetContext('modelRegion')!;
->>>>>>> 2fa2a09e
 const dashboard: boolean = app.node.tryGetContext('dashboard')!;
 
 if (dashboard) {
